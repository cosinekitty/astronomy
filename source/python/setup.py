from setuptools import setup

def _LoadFile(filename):
    with open(filename) as infile:
        return infile.read()

setup(
    name='astronomy-engine',
<<<<<<< HEAD
    version='2.1.9',
=======
    version='2.1.10',
>>>>>>> d9d955a6
    description='Astronomy calculation for Sun, Moon, and planets.',
    long_description=_LoadFile('README.md'),
    long_description_content_type='text/markdown',
    author='Donald Cross',
    author_email='cosinekitty@gmail.com',
    url='https://github.com/cosinekitty/astronomy',
    license=_LoadFile('LICENSE'),
    classifiers=[
        "Intended Audience :: Science/Research",
        "License :: OSI Approved :: MIT License",
        "Programming Language :: Python :: 3.7"
    ],
    packages = ['astronomy']
)<|MERGE_RESOLUTION|>--- conflicted
+++ resolved
@@ -6,11 +6,7 @@
 
 setup(
     name='astronomy-engine',
-<<<<<<< HEAD
-    version='2.1.9',
-=======
     version='2.1.10',
->>>>>>> d9d955a6
     description='Astronomy calculation for Sun, Moon, and planets.',
     long_description=_LoadFile('README.md'),
     long_description_content_type='text/markdown',
