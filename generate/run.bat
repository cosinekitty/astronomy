@echo off
setlocal EnableDelayedExpansion

set FASTMODE=true
set GENEXE=bin\generate.exe
set CTESTEXE=bin\ctest.exe
if exist "!GENEXE!" (del "!GENEXE!")
call build.bat
if errorlevel 1 (exit /b 1)

if not exist "!GENEXE!" (
    echo.FATAL[run.bat]: The executable does not exist: !GENEXE!
    exit /b 1
)

set EPHFILE=lnxp1600p2200.405
REM set EPHURL=ftp://ssd.jpl.nasa.gov/pub/eph/planets/Linux/de405/!EPHFILE!
set EPHURL=https://github.com/cosinekitty/ephemeris/raw/master/!EPHFILE!

if not exist !EPHFILE! (
    echo.
    echo.Ephemeris file not found: !EPHFILE!
    echo.Trying to download for you from:
    echo.!EPHURL!
    echo.
    
    for %%x in (wget.exe) do (set wgetexe=%%~$PATH:x)
    for %%x in (curl.exe) do (set curlexe=%%~$PATH:x)
    for %%x in (md5sum.exe) do (set md5exe=%%~$PATH:x)
    
    if defined wgetexe (
        echo.Trying download using !wgetexe! ...
        !wgetexe! !EPHURL!
        if not errorlevel 1 goto verify_eph
    ) 
    
    if defined curlexe (
        echo.Trying download using !curlexe! ...
        !curlexe! -L -o !EPHFILE! !EPHURL!
        if not errorlevel 1 goto verify_eph
    )

    if exist !EPHFILE! (del !EPHFILE!)

    echo.
    echo.Could not download the ephemeris file.
    echo.Use your browser to download the above file from
    echo.the NASA ftp site into this directory.
    echo.Then run this batch file again to continue.
    exit /b 1

:verify_eph    
    if defined md5exe (
        echo.Using !md5exe! to test integrity of downloaded !EPHFILE!
        !md5exe! -c ephemeris.md5
        if errorlevel 1 (
            echo.Corrupt ephemeris file !EPHFILE! detected.
            if exist !EPHFILE! (del !EPHFILE!)
            exit /b 1
        )
    )
)

echo.
echo.Cleaning output directories.
for %%d in (output temp) do (
    if not exist %%d (
        md %%d
        if not exist %%d (
            echo.ERROR: Cannot create directory %%d
            exit /b 1
        )
    )
)

if exist temp\* (del /q temp\*)

if !FASTMODE! == true (
    REM *** Override fast mode if any of the required files are missing.
    for %%f in (
        output\08.eph
        output\vsop_0.txt
        output\vsop_1.txt
        output\vsop_3.txt
        output\vsop_4.txt
        output\vsop_5.txt
        output\vsop_6.txt
        output\vsop_7.txt
        output\vsop_11.txt
    ) do (
        if not exist %%f (
            echo.Missing required planet model file: %%f
            set FASTMODE=false
        )
    )
)

if !FASTMODE! == false (
    if exist output\vsop_*.txt (del /q output\vsop_*.txt)
    if exist output\*.eph (del /q output\*.eph)
    echo.
    echo.Generating planet models.
    !GENEXE! planets
    if errorlevel 1 (
        echo.FATAL: !GENEXE! planets
        exit /b 1
    )
)

call makedoc.bat
if errorlevel 1 (exit /b 1)

REM -----------------------------------------------------------------------------------------
REM     makedoc.bat has generated source code as a side effect.
REM     Call build.bat AGAIN to build ctest.c (C unit tests).

echo.Re-building to get C unit test.
if exist "!CTESTEXE!" (del "!CTESTEXE!")
call build.bat
if errorlevel 1 (exit /b 1)

if not exist "!CTESTEXE!" (
    echo.FATAL[run.bat]: The executable does not exist: !CTESTEXE!
    exit /b 1
)
REM -----------------------------------------------------------------------------------------
echo.
echo.Running C# tests.
pushd dotnet\csharp_test
dotnet restore
if errorlevel 1 (exit /b 1)
dotnet run
if errorlevel 1 (exit /b 1)
popd

REM -----------------------------------------------------------------------------------------
echo.
echo.Running longitude tests.
node elong_test.js
if errorlevel 1 (exit /b 1)

for %%f in (temp\longitude_*.txt) do (
    !GENEXE! check %%f
    if errorlevel 1 (exit /b 1)
)

echo.
echo Running seasons test.
node seasons_test.js
if errorlevel 1 (exit /b 1)

echo.
echo Running rise/set test.
node rise_set_test.js
if errorlevel 1 (exit /b 1)

echo.
echo.Validating JavaScript code.
node astro_check.js > temp/js_check.txt
if errorlevel 1 (exit /b 1)

!GENEXE! check temp/js_check.txt
if errorlevel 1 (exit /b 1)

echo.
echo.Verifying against JPL Horizons data.
call jplcheck.bat
if errorlevel 1 (exit /b 1)

echo.
echo.Running test of moon phase search.
node moon_phase_test.js
if errorlevel 1 (exit /b 1)

echo.
echo.Running lunar apsis tests.
node lunar_apsis_test.js
if errorlevel 1 (exit /b 1)

echo.
echo.Running visual magnitude tests.
node mag_test.js
if errorlevel 1 (exit /b 1)

REM -----------------------------------------------------------------------------------------

echo.Running C unit tests.
!CTESTEXE!
if errorlevel 1 (exit /b 1)

!GENEXE! check temp\c_check.txt
if errorlevel 1 (exit /b 1)

!CTESTEXE! diff temp\c_check.txt temp\js_check.txt
if errorlevel 1 (exit /b 1)

<<<<<<< HEAD
!CTESTEXE! diff temp\c_check.txt dotnet\csharp_test\csharp_check.txt
=======
!CTESTEXE! rotation
>>>>>>> 330b8447
if errorlevel 1 (exit /b 1)

!CTESTEXE! seasons seasons\seasons.txt
if errorlevel 1 (exit /b 1)

!CTESTEXE! moonphase moonphase\moonphases.txt
if errorlevel 1 (exit /b 1)

!CTESTEXE! elongation
if errorlevel 1 (exit /b 1)

for %%f in (temp\c_longitude_*.txt) do (
    !GENEXE! check %%f
    if errorlevel 1 (exit /b 1)
    echo.
)

!CTESTEXE! riseset riseset\riseset.txt
if errorlevel 1 (exit /b 1)

!CTESTEXE! magnitude
if errorlevel 1 (exit /b 1)

!CTESTEXE! apsis apsides\moon.txt
if errorlevel 1 (exit /b 1)

REM -----------------------------------------------------------------------------------------

echo.Running Python tests.
test.py time
if errorlevel 1 (exit /b 1)

test.py refraction
if errorlevel 1 (exit /b 1)

test.py rotation
if errorlevel 1 (exit /b 1)

test.py apsis
if errorlevel 1 (exit /b 1)

test.py magnitude
if errorlevel 1 (exit /b 1)

test.py moon
if errorlevel 1 (exit /b 1)

test.py seasons seasons\seasons.txt
if errorlevel 1 (exit /b 1)

test.py moonphase moonphase\moonphases.txt
if errorlevel 1 (exit /b 1)

test.py riseset riseset\riseset.txt
if errorlevel 1 (exit /b 1)

test.py elongation
if errorlevel 1 (exit /b 1)

for %%f in (temp\py_longitude_*.txt) do (
    !GENEXE! check %%f
    if errorlevel 1 (exit /b 1)
    echo .
)

echo.Generating Python test output.
test.py astro_check > temp\py_check.txt
if errorlevel 1 (exit /b 1)

echo.Verifying Python test output.
!GENEXE! check temp\py_check.txt
if errorlevel 1 (exit /b 1)

!CTESTEXE! diff temp\py_check.txt temp\c_check.txt
if errorlevel 1 (exit /b 1)

type pass.txt
exit /b 0<|MERGE_RESOLUTION|>--- conflicted
+++ resolved
@@ -194,11 +194,10 @@
 !CTESTEXE! diff temp\c_check.txt temp\js_check.txt
 if errorlevel 1 (exit /b 1)
 
-<<<<<<< HEAD
 !CTESTEXE! diff temp\c_check.txt dotnet\csharp_test\csharp_check.txt
-=======
+if errorlevel 1 (exit /b 1)
+
 !CTESTEXE! rotation
->>>>>>> 330b8447
 if errorlevel 1 (exit /b 1)
 
 !CTESTEXE! seasons seasons\seasons.txt
